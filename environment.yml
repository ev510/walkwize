name: walkwize
channels:
- conda-forge
dependencies:
- python=3.7
- conda
- pandas
- matplotlib
- numpy
- scipy
- pip
- osmnx
- rtree
<<<<<<< HEAD
- statsmodels
=======
- psycopg2
>>>>>>> 6db1b2ce
- pip:
  - streamlit<|MERGE_RESOLUTION|>--- conflicted
+++ resolved
@@ -11,10 +11,7 @@
 - pip
 - osmnx
 - rtree
-<<<<<<< HEAD
 - statsmodels
-=======
 - psycopg2
->>>>>>> 6db1b2ce
 - pip:
   - streamlit