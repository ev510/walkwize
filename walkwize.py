--- conflicted
+++ resolved
@@ -9,7 +9,6 @@
 import pydeck as pdk
 import scipy
 import scipy.interpolate as interpolate
-<<<<<<< HEAD
 import statsmodels.api as sm
 import statsmodels.formula.api as smf
 import streamlit as st
@@ -19,43 +18,6 @@
 #from sqlalchemy import create_engine
 #from sqlalchemy_utils import database_exists, create_database
 
-=======
-
-## Credit to Dave Montiero of Doggo
-
-def get_node_df(location):
-	#Inputs: location as tuple of coords (lat, lon)
-	#Returns: 1-line dataframe to display an icon at that location on a map
-
-	#Location of Map Marker icon
-	icon_data = {
-		"url": "https://img.icons8.com/plasticine/100/000000/marker.png",
-		"width": 128,
-		"height":128,
-		"anchorY": 128}
-
-	return pd.DataFrame({'lat':[location[0]], 'lon':[location[1]], 'icon_data': [icon_data]})
-
-def get_text_df(text, location):
-	#Inputs: text to display and location as tuple of coords (lat, lon)
-	#Returns: 1-line dataframe to display text at that location on a map
-	return pd.DataFrame({'lat':[location[0]], 'lon':[location[1]], 'text':text})
-
-############################################################################
-
-def make_iconlayer(df):
-	# #Inputs: df with [lat, lon, icon_data]
-	# #Returns: pydeck IconLayer
-	# return pdk.Layer(
-	#     type='IconLayer',
-	#     data=df,
-	#     get_icon='icon_data',
-	#     get_size=4,
-	#     pickable=True,
-	#     size_scale=15,
-	#     get_position='[lon, lat]')
-	return
->>>>>>> 2108c298
 
 
 
@@ -128,10 +90,6 @@
 
 	return G, gdf_nodes, gdf_edges
 
-<<<<<<< HEAD
-=======
-
->>>>>>> 2108c298
 @st.cache(suppress_st_warning=True, allow_output_mutation=True, show_spinner=False)
 def get_ped_station_data():
 	ped_stations = pd.read_json("https://data.melbourne.vic.gov.au/resource/h57g-5234.json")
@@ -139,10 +97,7 @@
 
 	return ped_stations
 
-<<<<<<< HEAD
-=======
 @st.cache(suppress_st_warning=True, allow_output_mutation=True, show_spinner=False)
->>>>>>> 2108c298
 def get_ped_data_current():
 	ped_current = pd.read_json("https://data.melbourne.vic.gov.au/resource/d6mv-s43h.json")
 	ped_current = ped_current.groupby('sensor_id')['total_of_directions'].sum().to_frame()
@@ -321,33 +276,15 @@
 y_future['23'].head()
 
 
-<<<<<<< HEAD
-
-=======
+
+
 G, gdf_nodes, gdf_edges= get_map_data()
 ped_stations = get_ped_station_data()
 ped_current = get_ped_data_current()
->>>>>>> 2108c298
-
-G, gdf_nodes, gdf_edges= get_map_data()
-ped_stations = get_ped_station_data()
-ped_current = get_ped_data_current()
-
-<<<<<<< HEAD
+
 st.sidebar.title("WalkWize");
 st.sidebar.markdown("*Take the path least traveled*");
 st.sidebar.header("Let's plan your walk!");
-=======
-
-
-
-
-gdf_edges['ped_rate'] = scipy.interpolate.griddata(np.array(tuple(zip(ped_current['latitude'], ped_current['longitude']))),np.array(ped_current['total_of_directions']),np.array(tuple(zip(gdf_edges['centroid_y'], gdf_edges['centroid_x']))), method='linear',rescale=False,fill_value=0)
-
-
-input1 = st.text_input('Where do you want to start?')
-input2 = st.text_input('And where will you end?')
->>>>>>> 2108c298
 
 input1 = st.sidebar.text_input('Where will you start?');
 input2 = st.sidebar.text_input('Where are you going?');
